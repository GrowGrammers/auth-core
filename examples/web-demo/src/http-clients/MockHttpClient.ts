--- conflicted
+++ resolved
@@ -7,12 +7,7 @@
     const random = Math.random().toString(36).substr(2, 9);
     return `${prefix}-${timestamp}-${random}`;
   }
-
-<<<<<<< HEAD
   private generateExpiredAt(): number {
-=======
-  private generateExpiresAt(): number {
->>>>>>> 38cb4dbb
     return Date.now() + 3600000; // 1시간 후 만료
   }
   async request(config: HttpRequestConfig): Promise<HttpResponse> {
@@ -82,11 +77,7 @@
     }
     
     // 이메일 로그인
-<<<<<<< HEAD
     if (url.includes('/api/v1/auth/members/email-login') && method === 'POST') {
-=======
-    if (url.includes('/api/v1/auth/email/login') && method === 'POST') {
->>>>>>> 38cb4dbb
       // 요청 본문에서 email 확인
       let requestBody: any;
       if (typeof body === 'string') {
@@ -146,11 +137,7 @@
           data: {
             accessToken: this.generateRandomToken('mock-access-token'),
             refreshToken: this.generateRandomToken('mock-refresh-token'),
-<<<<<<< HEAD
             expiredAt: this.generateExpiredAt(),
-=======
-            expiresAt: this.generateExpiresAt(),
->>>>>>> 38cb4dbb
             userInfo: {
               id: 'user-123',
               email: email,
@@ -197,12 +184,7 @@
         text: async () => 'mock user info response'
       };
     }
-    
-<<<<<<< HEAD
     if (url.includes('/api/v1/auth/members/refresh') && method === 'POST') {
-=======
-    if (url.includes('/api/v1/auth/email/refresh') && method === 'POST') {
->>>>>>> 38cb4dbb
       return {
         ok: true,
         status: 200,
@@ -214,22 +196,13 @@
           data: {
             accessToken: this.generateRandomToken('new-mock-access-token'),
             refreshToken: this.generateRandomToken('new-mock-refresh-token'),
-<<<<<<< HEAD
             expiredAt: this.generateExpiredAt()
-=======
-            expiresAt: this.generateExpiresAt()
->>>>>>> 38cb4dbb
           }
         }),
         text: async () => 'mock refresh response'
       };
     }
-    
-<<<<<<< HEAD
     if (url.includes('/api/v1/auth/members/logout') && method === 'POST') {
-=======
-    if (url.includes('/api/v1/auth/email/logout') && method === 'POST') {
->>>>>>> 38cb4dbb
       return {
         ok: true,
         status: 200,
@@ -288,11 +261,7 @@
           data: {
             accessToken: this.generateRandomToken('google-access-token'),
             refreshToken: this.generateRandomToken('google-refresh-token'),
-<<<<<<< HEAD
             expiredAt: this.generateExpiredAt(),
-=======
-            expiresAt: this.generateExpiresAt(),
->>>>>>> 38cb4dbb
             userInfo: {
               id: 'google-user-123',
               email: 'google@example.com',
@@ -334,11 +303,7 @@
           data: {
             accessToken: this.generateRandomToken('new-google-access-token'),
             refreshToken: this.generateRandomToken('new-google-refresh-token'),
-<<<<<<< HEAD
             expiredAt: this.generateExpiredAt(),
-=======
-            expiresAt: this.generateExpiresAt(),
->>>>>>> 38cb4dbb
             tokenType: 'Bearer'
           }
         }),
