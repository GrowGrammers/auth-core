--- conflicted
+++ resolved
@@ -20,22 +20,13 @@
     console.log('📡 모킹된 API 엔드포인트:');
     console.log('   - POST /api/v1/auth/email/request');
     console.log('   - POST /api/v1/auth/email/verify');
-<<<<<<< HEAD
     console.log('   - POST /api/v1/auth/members/email-login');
     console.log('   - GET  /api/v1/auth/validate-token');
     console.log('   - GET  /api/v1/auth/user-info');
     console.log('   - POST /api/v1/auth/members/refresh');
     console.log('   - POST /api/v1/auth/members/logout');
-=======
-    console.log('   - POST /api/v1/auth/email/login');
-    console.log('   - GET  /api/v1/auth/validate-token');
-    console.log('   - GET  /api/v1/auth/user-info');
-    console.log('   - POST /api/v1/auth/email/refresh');
-    console.log('   - POST /api/v1/auth/email/logout');
->>>>>>> 38cb4dbb
     console.log('   - GET  /api/v1/health');
     console.log('');
-    
     return worker;
   } catch (error) {
     console.error('MSW 워커 시작 실패:', error);
