import { 
  AuthManager, 
  EmailVerificationApiResponse, 
  LoginApiResponse, 
  RefreshTokenApiResponse, 
  LogoutApiResponse,
  ApiConfig
} from 'auth-core';
import { createTokenStore, isTokenStoreFactorySuccess, TokenStore, TokenStoreType } from 'auth-core';
import { WebTokenStore } from './WebTokenStore';
import { RealHttpClient, MSWHttpClient, MockHttpClient } from './http-clients';
import { setupMSWWorker } from './utils/msw-worker-setup';
import { currentConfig } from './config';

class AuthDemo {
  private authManager: AuthManager;
  private tokenStore: TokenStore;

  constructor() {
    const tokenStoreResult = createTokenStore('auto' as TokenStoreType);
    if (isTokenStoreFactorySuccess(tokenStoreResult)) {
      this.tokenStore = tokenStoreResult;
    } else {
      // 실패 시 기본 WebTokenStore 사용
      this.tokenStore = new WebTokenStore();
    }
    
    // API 설정
    const apiConfig: ApiConfig = {
      apiBaseUrl: currentConfig.apiBaseUrl,
      endpoints: {
        requestVerification: '/api/v1/auth/email/request',
        verifyEmail: '/api/v1/auth/email/verify',
<<<<<<< HEAD
        login: '/api/v1/auth/members/email-login',
        logout: '/api/v1/auth/members/logout',
        refresh: '/api/v1/auth/members/refresh',
        validate: '/api/v1/auth/validate-token',
        me: '/api/v1/auth/user-info',
        health: '/api/v1/health',
        googleLogin: '/api/v1/auth/google/login',
        googleLogout: '/api/v1/auth/google/logout',
        googleRefresh: '/api/v1/auth/google/refresh'
=======
        login: '/api/v1/auth/email/login',
        logout: '/api/v1/auth/email/logout',
        refresh: '/api/v1/auth/email/refresh',
        validate: '/api/v1/auth/validate-token',
        me: '/api/v1/auth/user-info',
        health: '/api/v1/health'
>>>>>>> 38cb4dbb
      },
      timeout: 10000
    };
    
    this.authManager = new AuthManager({
      providerType: 'email',
      tokenStore: this.tokenStore,
      apiConfig,
      httpClient: (() => {
        switch (currentConfig.httpClient) {
          case 'MSWHttpClient':
            return new MSWHttpClient();
          case 'MockHttpClient':
            return new MockHttpClient();
          case 'RealHttpClient':
            return new RealHttpClient();
          default:
            return new MSWHttpClient();
        }
      })()
    });
    
    // MSW 워커 시작 (RealHttpClient 사용 시에는 시작하지 않음)
    if (currentConfig.httpClient !== 'RealHttpClient') {
      setupMSWWorker().catch((error) => {
        console.error('MSW 워커 설정 실패:', error);
      });
    } else {
      console.log('🚀 RealHttpClient 사용 - MSW 워커를 시작하지 않습니다.');
      console.log(`📡 로컬 백엔드 서버: ${currentConfig.apiBaseUrl}`);
    }
    
    this.initializeEventListeners();
    this.updateStatus('AuthCore 웹 데모가 준비되었습니다. 🚀', 'info');
  }

  private initializeEventListeners(): void {
    // 이메일 인증 관련
    document.getElementById('requestVerification')?.addEventListener('click', () => this.requestVerification());
    document.getElementById('verifyEmail')?.addEventListener('click', () => this.verifyEmail());
    document.getElementById('loginWithEmail')?.addEventListener('click', () => this.loginWithEmail());

    // 구글 인증 관련
    document.getElementById('loginWithGoogle')?.addEventListener('click', () => this.loginWithGoogle());

    // 토큰 관리 관련
    document.getElementById('refreshToken')?.addEventListener('click', () => this.refreshToken());
    document.getElementById('logout')?.addEventListener('click', () => this.logout());
    document.getElementById('getTokenInfo')?.addEventListener('click', () => this.getTokenInfo());
  }

  private async requestVerification(): Promise<EmailVerificationApiResponse> {
    console.log('인증번호 요청 시작...');
    try {
      const email = (document.getElementById('email') as HTMLInputElement).value;
      if (!email) {
        const errorResponse: EmailVerificationApiResponse = {
          success: false,
          message: '이메일을 입력해주세요.',
          data: null,
          error: '이메일을 입력해주세요.'
        };
        this.updateStatus('이메일을 입력해주세요.', 'error');
        return errorResponse;
      }
      const result = await this.authManager.requestEmailVerification({ email });
      
      console.log('인증번호 요청 결과:', result);
      
      // UI 업데이트
      if (result.success) {
        this.updateStatus('인증번호가 이메일로 전송되었습니다.', 'success');
      } else {
        const errorMsg = result.error || result.message || '알 수 없는 오류';
        console.error('❌ 인증번호 요청 실패 상세:', {
          success: result.success,
          message: result.message,
          error: result.error,
          data: result.data
        });
        this.updateStatus(`인증번호 요청 실패: ${errorMsg}`, 'error');
      }
      
      return result;
    } catch (error) {
      const errorResponse: EmailVerificationApiResponse = {
        success: false,
        message: `인증번호 요청 실패: ${error instanceof Error ? error.message : '알 수 없는 오류'}`,
        data: null,
        error: `인증번호 요청 실패: ${error instanceof Error ? error.message : '알 수 없는 오류'}`
      };
      this.updateStatus(`인증번호 요청 실패: ${error instanceof Error ? error.message : '알 수 없는 오류'}`, 'error');
      return errorResponse;
    }
  }

  private async verifyEmail(): Promise<void> {
    try {
      const email = (document.getElementById('email') as HTMLInputElement).value;
      const verifyCode = (document.getElementById('verificationCode') as HTMLInputElement).value;
      
      if (!email || !verifyCode) {
        this.updateStatus('이메일과 인증번호를 모두 입력해주세요.', 'error');
        return;
      }

      // AuthManager를 통해 이메일 인증 API 호출
      const result = await this.authManager.verifyEmail({ 
        email, 
        verifyCode: verifyCode 
      });
<<<<<<< HEAD
      console.log('인증번호 인증 결과:', result);
=======
      
>>>>>>> 38cb4dbb
      // UI 업데이트
      if (result.success) {
        this.updateStatus('이메일 인증이 완료되었습니다!', 'success');
      } else {
        this.updateStatus(`이메일 인증 실패: ${result.error}`, 'error');
      }
    } catch (error) {
      this.updateStatus(`이메일 인증 실패: ${error instanceof Error ? error.message : '알 수 없는 오류'}`, 'error');
    }
  }

  private async loginWithEmail(): Promise<LoginApiResponse> {
    try {
      const email = (document.getElementById('email') as HTMLInputElement).value;
<<<<<<< HEAD
      const verifyCode = (document.getElementById('verificationCode') as HTMLInputElement).value;
=======
>>>>>>> 38cb4dbb
      
      if (!email) {
        const errorResponse: LoginApiResponse = {
          success: false,
          message: '이메일을 입력해주세요.',
          data: null,
          error: '이메일을 입력해주세요.'
        };
        this.updateStatus('이메일을 입력해주세요.', 'error');
<<<<<<< HEAD
        return errorResponse;
      }

      if (!verifyCode) {
        const errorResponse: LoginApiResponse = {
          success: false,
          message: '인증번호를 입력해주세요.',
          data: null,
          error: '인증번호를 입력해주세요.'
        };
        this.updateStatus('인증번호를 입력해주세요.', 'error');
=======
>>>>>>> 38cb4dbb
        return errorResponse;
      }

      const result = await this.authManager.login({ 
        provider: 'email', 
<<<<<<< HEAD
        email,
        verifyCode
=======
        email
>>>>>>> 38cb4dbb
      });

      console.log('이메일 로그인 결과:', result);

      // UI 업데이트
      if (result.success && result.data) {
        this.updateStatus('이메일 로그인이 성공했습니다!', 'success');
        this.displayTokenInfo(result.data);
      } else {
        this.updateStatus(`이메일 로그인 실패: ${result.error}`, 'error');
      }
      
      return result;
    } catch (error) {
      const errorResponse: LoginApiResponse = {
        success: false,
        message: `이메일 로그인 실패: ${error instanceof Error ? error.message : '알 수 없는 오류'}`,
        data: null,
        error: `이메일 로그인 실패: ${error instanceof Error ? error.message : '알 수 없는 오류'}`
      };
      this.updateStatus(`이메일 로그인 실패: ${error instanceof Error ? error.message : '알 수 없는 오류'}`, 'error');
      return errorResponse;
    }
  }

  private async loginWithGoogle(): Promise<void> {
    try {
      const googleToken = (document.getElementById('googleToken') as HTMLInputElement).value;
      
      if (!googleToken) {
        this.updateStatus('구글 토큰을 입력해주세요.', 'error');
        return;
      }

      // AuthManager를 통해 구글 로그인 API 호출
      const result = await this.authManager.login({ 
        provider: 'google',
        googleToken 
      });
      
      // UI 업데이트
      if (result.success && result.data) {
        this.updateStatus('구글 로그인이 성공했습니다!', 'success');
        this.displayTokenInfo(result.data);
      } else {
        this.updateStatus(`구글 로그인 실패: ${result.error}`, 'error');
      }
    } catch (error) {
      this.updateStatus(`구글 로그인 실패: ${error instanceof Error ? error.message : '알 수 없는 오류'}`, 'error');
    }
  }

  private async refreshToken(): Promise<RefreshTokenApiResponse> {
    try {
      const tokenResult = await this.tokenStore.getToken();
      if (!tokenResult.success || !tokenResult.data) {
        const errorResponse: RefreshTokenApiResponse = {
          success: false,
          message: '저장된 토큰이 없습니다.',
          data: null,
          error: '저장된 토큰이 없습니다.'
        };
        this.updateStatus('저장된 토큰이 없습니다.', 'error');
        return errorResponse;
      }

      const result = await this.authManager.refreshToken({ 
        provider: 'email', 
        refreshToken: tokenResult.data.refreshToken || ''
      });

      console.log('토큰 갱신 결과:', result);
      
      // UI 업데이트
      if (result.success && result.data) {
        this.updateStatus('토큰이 성공적으로 갱신되었습니다!', 'success');
        this.displayTokenInfo(result.data);
        
        // 토큰 갱신 후 저장 상태 확인
        const hasTokenResult = await this.tokenStore.hasToken();
        console.log('토큰 갱신 후 저장 상태:', hasTokenResult);
        
        if (hasTokenResult.success && hasTokenResult.data) {
          const tokenResult = await this.tokenStore.getToken();
          console.log('갱신된 토큰 정보:', tokenResult);
        }
      } else {
        this.updateStatus(`토큰 갱신 실패: ${result.error}`, 'error');
      }
      
      return result;
    } catch (error) {
      const errorResponse: RefreshTokenApiResponse = {
        success: false,
        message: `토큰 갱신 실패: ${error instanceof Error ? error.message : '알 수 없는 오류'}`,
        data: null,
        error: `토큰 갱신 실패: ${error instanceof Error ? error.message : '알 수 없는 오류'}`
      };
      this.updateStatus(`토큰 갱신 실패: ${error instanceof Error ? error.message : '알 수 없는 오류'}`, 'error');
      return errorResponse;
    }
  }

  private async logout(): Promise<LogoutApiResponse> {
    console.log('로그아웃 시작...');
    
    // 로그아웃 전 토큰 상태 확인
    const hasTokenResult = await this.tokenStore.hasToken();
    console.log('토큰 존재 여부:', hasTokenResult);
    
    if (hasTokenResult.success && hasTokenResult.data) {
      const tokenResult = await this.tokenStore.getToken();
      console.log('현재 저장된 토큰:', tokenResult);
    }
    
    try {
      const result = await this.authManager.logout({ provider: 'email' });
      
      console.log('로그아웃 결과:', result);
      
      // UI 업데이트
      if (result.success) {
        this.updateStatus('로그아웃이 완료되었습니다.', 'info');
        this.hideTokenInfo();
      } else {
        this.updateStatus(`로그아웃 실패: ${result.error}`, 'error');
      }
      
      return result;
    } catch (error) {
      const errorResponse: LogoutApiResponse = {
        success: false,
        message: `로그아웃 실패: ${error instanceof Error ? error.message : '알 수 없는 오류'}`,
        data: null,
        error: `로그아웃 실패: ${error instanceof Error ? error.message : '알 수 없는 오류'}`
      };
      this.updateStatus(`로그아웃 실패: ${error instanceof Error ? error.message : '알 수 없는 오류'}`, 'error');
      return errorResponse;
    }
  }

  private async getTokenInfo(): Promise<void> {
    try {
      const hasTokenResult = await this.tokenStore.hasToken();
      if (!hasTokenResult.success || !hasTokenResult.data) {
        this.updateStatus('저장된 토큰이 없습니다.', 'info');
        this.hideTokenInfo();
        return;
      }

      const tokenResult = await this.tokenStore.getToken();
      if (tokenResult.success && tokenResult.data) {
        this.updateStatus('토큰 정보를 조회했습니다.', 'success');
        this.displayTokenInfo(tokenResult.data);
      }
    } catch (error) {
      this.updateStatus(`토큰 정보 조회 실패: ${error instanceof Error ? error.message : '알 수 없는 오류'}`, 'error');
    }
  }

  private updateStatus(message: string, type: 'success' | 'error' | 'info'): void {
    // 콘솔 로그 추가
    const timestamp = new Date().toLocaleTimeString();
    console.log(`[${timestamp}] ${type.toUpperCase()}: ${message}`);
    
    const statusElement = document.getElementById('status');
    if (statusElement) {
      statusElement.textContent = message;
      statusElement.className = `status ${type}`;
      statusElement.style.display = 'block';
      
      // // 5초 후 자동으로 숨기기
      // setTimeout(() => {
      //   statusElement.style.display = 'none';
      // }, 5000);
    }
  }

  private displayTokenInfo(token: any): void {
    const tokenInfoElement = document.getElementById('tokenInfo');
    if (tokenInfoElement) {
      tokenInfoElement.innerHTML = `
        <strong>토큰 정보:</strong><br>
        <strong>Access Token:</strong> ${token.accessToken}<br>
        <strong>Refresh Token:</strong> ${token.refreshToken}
      `;
      tokenInfoElement.style.display = 'block';
    }
  }

  private hideTokenInfo(): void {
    const tokenInfoElement = document.getElementById('tokenInfo');
    if (tokenInfoElement) {
      tokenInfoElement.style.display = 'none';
    }
  }
}

// 페이지 로드 시 데모 초기화
document.addEventListener('DOMContentLoaded', () => {
  new AuthDemo();
});<|MERGE_RESOLUTION|>--- conflicted
+++ resolved
@@ -31,7 +31,6 @@
       endpoints: {
         requestVerification: '/api/v1/auth/email/request',
         verifyEmail: '/api/v1/auth/email/verify',
-<<<<<<< HEAD
         login: '/api/v1/auth/members/email-login',
         logout: '/api/v1/auth/members/logout',
         refresh: '/api/v1/auth/members/refresh',
@@ -41,14 +40,6 @@
         googleLogin: '/api/v1/auth/google/login',
         googleLogout: '/api/v1/auth/google/logout',
         googleRefresh: '/api/v1/auth/google/refresh'
-=======
-        login: '/api/v1/auth/email/login',
-        logout: '/api/v1/auth/email/logout',
-        refresh: '/api/v1/auth/email/refresh',
-        validate: '/api/v1/auth/validate-token',
-        me: '/api/v1/auth/user-info',
-        health: '/api/v1/health'
->>>>>>> 38cb4dbb
       },
       timeout: 10000
     };
@@ -160,11 +151,7 @@
         email, 
         verifyCode: verifyCode 
       });
-<<<<<<< HEAD
       console.log('인증번호 인증 결과:', result);
-=======
-      
->>>>>>> 38cb4dbb
       // UI 업데이트
       if (result.success) {
         this.updateStatus('이메일 인증이 완료되었습니다!', 'success');
@@ -179,10 +166,7 @@
   private async loginWithEmail(): Promise<LoginApiResponse> {
     try {
       const email = (document.getElementById('email') as HTMLInputElement).value;
-<<<<<<< HEAD
       const verifyCode = (document.getElementById('verificationCode') as HTMLInputElement).value;
-=======
->>>>>>> 38cb4dbb
       
       if (!email) {
         const errorResponse: LoginApiResponse = {
@@ -192,7 +176,7 @@
           error: '이메일을 입력해주세요.'
         };
         this.updateStatus('이메일을 입력해주세요.', 'error');
-<<<<<<< HEAD
+
         return errorResponse;
       }
 
@@ -204,19 +188,14 @@
           error: '인증번호를 입력해주세요.'
         };
         this.updateStatus('인증번호를 입력해주세요.', 'error');
-=======
->>>>>>> 38cb4dbb
+
         return errorResponse;
       }
 
       const result = await this.authManager.login({ 
         provider: 'email', 
-<<<<<<< HEAD
         email,
         verifyCode
-=======
-        email
->>>>>>> 38cb4dbb
       });
 
       console.log('이메일 로그인 결과:', result);
