import { AuthManager } from '../../src/AuthManager';
import { ApiConfig } from '../../src/shared/types';
import { 
  EmailVerificationRequest,
  LoginRequest,
  LogoutRequest,
  RefreshTokenRequest
} from '../../src/providers/interfaces/dtos/auth.dto';
import { HttpClient } from '../../src/network/interfaces/HttpClient';

// =====================================
// 🧪 테스트 전용 인터페이스 (auth-core와 무관)
// =====================================
// 이 인터페이스는 통합테스트 결과를 요약하기 위한 용도로만 사용됩니다.
// auth-core의 실제 타입이나 응답 구조와는 전혀 관련이 없습니다.
export interface TestResult {
  testName: string;        // 테스트 시나리오 이름
  success: boolean;        // 테스트 성공/실패 여부
  error?: string;          // 실패 시 에러 메시지
  duration: number;        // 테스트 소요 시간
  details?: any;           // auth-core 응답 데이터를 그대로 담음 (참고용)
}

export async function runIntegrationTests(
  authManager: AuthManager, 
  apiConfig: ApiConfig, 
  testMode: string
): Promise<void> {
  console.log('Auth Core 통합테스트 시작');
  console.log('=====================================\n');

  const testResults: TestResult[] = [];
  const startTime = Date.now();

  try {
    // 시나리오 1: 전체 인증 라이프사이클 테스트
    console.log('[1/4] 전체 인증 라이프사이클 테스트 시작');
    await clearAuthState(authManager); // 상태 초기화
    const lifecycleResult = await testAuthenticationLifecycle(authManager);
    testResults.push(lifecycleResult);

    // 시나리오 2: 토큰 자동 관리 테스트
    console.log('[2/4] 토큰 자동 관리 테스트 시작');
    await clearAuthState(authManager); // 상태 초기화
    const tokenManagementResult = await testTokenManagement(authManager);
    testResults.push(tokenManagementResult);

    // 시나리오 3: 에러 처리 및 재시도 테스트
    console.log('[3/4] 에러 처리 및 재시도 테스트 시작');
    await clearAuthState(authManager); // 상태 초기화
    const errorHandlingResult = await testErrorHandling(authManager);
    testResults.push(errorHandlingResult);

    // 시나리오 4: 인증 상태 관리 테스트
    console.log('[4/4] 인증 상태 관리 테스트 시작');
    await clearAuthState(authManager); // 상태 초기화
    const stateManagementResult = await testStateManagement(authManager);
    testResults.push(stateManagementResult);

  } catch (error) {
    console.error('❌ 테스트 실행 중 오류 발생:', error);
  }

  await printTestSummary(testResults, startTime);
}

// =====================================
// 🧪 테스트 시나리오 함수들 (auth-core와 무관)
// =====================================
// 이 함수들은 auth-core의 실제 인증 흐름을 테스트하기 위한 시나리오입니다.
// auth-core의 실제 메서드들을 호출하여 올바르게 동작하는지 검증합니다.

// 시나리오 1: 전체 인증 라이프사이클 테스트
async function testAuthenticationLifecycle(authManager: AuthManager): Promise<TestResult> {
  const testName = '1. 전체 인증 라이프사이클';
  const startTime = Date.now();
  
  try {
    
    // 1. 초기 상태 확인 (로그아웃 상태)
    console.log('    1단계: 초기 상태 확인');
    const initialUserInfo = await authManager.getCurrentUserInfo();
    if (initialUserInfo.success) {
      return {
        testName,
        success: false,
        error: '초기 상태에서 사용자 정보가 존재함 (로그아웃 상태여야 함)',
        duration: Date.now() - startTime
      };
    }
    console.log('     ✅ 초기 상태: 로그아웃 상태 확인');

    // 2. 이메일 인증번호 요청
    console.log('    2단계: 이메일 인증번호 요청');
    const verificationRequest: EmailVerificationRequest = {
      email: 'test@example.com'
    };
    const verificationResponse = await authManager.requestEmailVerification(verificationRequest);
    if (!verificationResponse.success) {
      return {
        testName,
        success: false,
        error: `인증번호 요청 실패: ${verificationResponse.error}`,
        duration: Date.now() - startTime
      };
    }
    console.log('     ✅ 인증번호 요청 성공');

    // 3. 이메일 인증번호 확인
    console.log('    3단계: 이메일 인증번호 확인');
    const verifyEmailResponse = await authManager.verifyEmail({
      email: 'test@example.com',
      verifyCode: '123456'
    });
    if (!verifyEmailResponse.success) {
      return {
        testName,
        success: false,
        error: `이메일 인증 실패: ${verifyEmailResponse.error}`,
        duration: Date.now() - startTime
      };
    }
    console.log('     ✅ 이메일 인증 성공');

    // 4. 로그인
    console.log('    4단계: 로그인');
    const loginRequest: LoginRequest = {
      provider: 'email',
<<<<<<< HEAD
      email: 'test@example.com',
      verifyCode: '123456'
=======
      email: 'test@example.com'
>>>>>>> 38cb4dbb
    };
    const loginResponse = await authManager.login(loginRequest);
    if (!loginResponse.success) {
      return {
        testName,
        success: false,
        error: `로그인 실패: ${loginResponse.error}`,
        duration: Date.now() - startTime
      };
    }
    console.log('     ✅ 로그인 성공');

    // 5. 로그인 후 사용자 정보 확인
    console.log('    5단계: 로그인 후 사용자 정보 확인');
    const userInfoResponse = await authManager.getCurrentUserInfo();
    if (!userInfoResponse.success) {
      return {
        testName,
        success: false,
        error: `로그인 후 사용자 정보 조회 실패: ${userInfoResponse.error}`,
        duration: Date.now() - startTime
      };
    }
    console.log('     ✅ 사용자 정보 조회 성공');

    // 6. 토큰 검증
    console.log('    6단계: 토큰 검증');
    const tokenValidationResponse = await authManager.validateCurrentToken();
    if (!tokenValidationResponse.success) {
      return {
        testName,
        success: false,
        error: `토큰 검증 실패: ${tokenValidationResponse.error}`,
        duration: Date.now() - startTime
      };
    }
    console.log('     ✅ 토큰 검증 성공');

    // 7. 토큰 갱신
    console.log('    7단계: 토큰 갱신');
    const refreshRequest: RefreshTokenRequest = {
      provider: 'email',
      refreshToken: loginResponse.data?.refreshToken || 'invalid-refresh-token'
    };
    const refreshResponse = await authManager.refreshToken(refreshRequest);
    if (!refreshResponse.success) {
      return {
        testName,
        success: false,
        error: `토큰 갱신 실패: ${refreshResponse.error}`,
        duration: Date.now() - startTime
      };
    }
    console.log('     ✅ 토큰 갱신 성공');

    // 8. 로그아웃
    console.log('    8단계: 로그아웃');
    const logoutRequest: LogoutRequest = {
      provider: 'email'
    };
    const logoutResponse = await authManager.logout(logoutRequest);
    if (!logoutResponse.success) {
      return {
        testName,
        success: false,
        error: `로그아웃 실패: ${logoutResponse.error}`,
        duration: Date.now() - startTime
      };
    }
    console.log('     ✅ 로그아웃 성공');

    // 9. 로그아웃 후 상태 확인
    console.log('    9단계: 로그아웃 후 상태 확인');
    const finalUserInfo = await authManager.getCurrentUserInfo();
    if (finalUserInfo.success) {
      return {
        testName,
        success: false,
        error: '로그아웃 후에도 사용자 정보가 존재함',
        duration: Date.now() - startTime
      };
    }
    console.log('     ✅ 로그아웃 후 상태 확인 완료');

    const duration = Date.now() - startTime;
    console.log(`✅ ${testName} 성공 (${duration}ms)`);

    return {
      testName,
      success: true,
      duration,
      details: {
        loginUser: loginResponse.data?.userInfo,
        tokenRefreshed: refreshResponse.success
      }
    };

  } catch (error) {
    const duration = Date.now() - startTime;
    console.error(`❌ ${testName} 오류 (${duration}ms):`, error);
    
    return {
      testName,
      success: false,
      error: error instanceof Error ? error.message : '알 수 없는 오류',
      duration
    };
  }
}

// 시나리오 2: 토큰 자동 관리 테스트
async function testTokenManagement(authManager: AuthManager): Promise<TestResult> {
  const testName = '2. 토큰 자동 관리';
  const startTime = Date.now();
  
  try {
    
    // 1. 로그인하여 토큰 획득
    console.log('    1단계: 로그인');
    const loginRequest: LoginRequest = {
      provider: 'email',
      email: 'test@example.com',
<<<<<<< HEAD
      verifyCode: '123456', // 테스트용 임의 코드
=======
>>>>>>> 38cb4dbb
    };
    const loginResponse = await authManager.login(loginRequest);
    if (!loginResponse.success) {
      return {
        testName,
        success: false,
        error: `로그인 실패: ${loginResponse.error}`,
        duration: Date.now() - startTime
      };
    }

    // 2. 토큰이 자동으로 저장되었는지 확인
    console.log('    2단계: 토큰 자동 저장 확인');
    const userInfoResponse = await authManager.getCurrentUserInfo();
    if (!userInfoResponse.success) {
      return {
        testName,
        success: false,
        error: '토큰이 자동으로 저장되지 않음',
        duration: Date.now() - startTime
      };
    }

    // 3. 토큰 검증이 자동으로 작동하는지 확인
    console.log('    3단계: 토큰 자동 검증 확인');
    const tokenValidationResponse = await authManager.validateCurrentToken();
    if (!tokenValidationResponse.success) {
      return {
        testName,
        success: false,
        error: '토큰 자동 검증 실패',
        duration: Date.now() - startTime
      };
    }

    // 4. 로그아웃하여 토큰 정리
    const logoutRequest: LogoutRequest = {
      provider: 'email'
    };
    await authManager.logout(logoutRequest);

    const duration = Date.now() - startTime;
    console.log(`✅ ${testName} 성공 (${duration}ms)`);

    return {
      testName,
      success: true,
      duration,
      details: {
        tokenAutoSaved: true,
        tokenAutoValidated: true
      }
    };

  } catch (error) {
    const duration = Date.now() - startTime;
    console.error(`❌ ${testName} 오류 (${duration}ms):`, error);
    
    return {
      testName,
      success: false,
      error: error instanceof Error ? error.message : '알 수 없는 오류',
      duration
    };
  }
}

// 시나리오 3: 에러 처리 및 재시도 테스트
async function testErrorHandling(authManager: AuthManager): Promise<TestResult> {
  const testName = '3. 에러 처리 및 재시도';
  const startTime = Date.now();
  
  try {
    
    // 1. 이메일 인증 없이 로그인 시도 (실패해야 함)
    console.log('    1단계: 이메일 인증 없이 로그인 시도');
    const loginWithoutVerification: LoginRequest = {
      provider: 'email',
      email: 'unverified@example.com',
<<<<<<< HEAD
      verifyCode: '000000', // 임의의 잘못된 인증번호 입력
=======
>>>>>>> 38cb4dbb
    };
    const loginWithoutVerificationResponse = await authManager.login(loginWithoutVerification);
    
    // 이메일 인증 없이는 로그인이 실패해야 함
    if (loginWithoutVerificationResponse.success) {
      return {
        testName,
        success: false,
        error: '이메일 인증 없이도 로그인이 성공함',
        duration: Date.now() - startTime
      };
    }
    console.log('     ✅ 이메일 인증 없이 로그인 시도 시 에러 처리 확인');

    // 2. 잘못된 인증번호로 이메일 인증 시도
    console.log('    2단계: 잘못된 인증번호로 이메일 인증 시도');
    const errorVerificationCode = process.env.MSW_ERROR_VERIFICATION_CODE || '999999';
    const invalidVerificationResponse = await authManager.verifyEmail({
      email: 'test@example.com',
      verifyCode: errorVerificationCode
    });
    
    // 잘못된 인증번호로는 인증이 실패해야 함
    if (invalidVerificationResponse.success) {
      return {
        testName,
        success: false,
        error: '잘못된 인증번호로도 이메일 인증이 성공함',
        duration: Date.now() - startTime
      };
    }
    console.log('     ✅ 잘못된 인증번호 에러 처리 확인');

    // 3. 존재하지 않는 이메일로 인증번호 요청
    console.log('    3단계: 존재하지 않는 이메일로 인증번호 요청');
    const invalidEmailRequest: EmailVerificationRequest = {
      email: 'nonexistent@example.com'
    };
    const invalidEmailResponse = await authManager.requestEmailVerification(invalidEmailRequest);
    
    // 에러가 적절히 처리되었는지 확인 (실제로는 성공할 수도 있음)
    console.log('     ✅ 존재하지 않는 이메일 처리 확인');

    const duration = Date.now() - startTime;
    console.log(`✅ ${testName} 성공 (${duration}ms)`);

    return {
      testName,
      success: true,
      duration,
      details: {
        loginWithoutVerificationHandled: true,
        invalidVerificationCodeHandled: true,
        invalidEmailHandled: true
      }
    };

  } catch (error) {
    const duration = Date.now() - startTime;
    console.error(`❌ ${testName} 오류 (${duration}ms):`, error);
    
    return {
      testName,
      success: false,
      error: error instanceof Error ? error.message : '알 수 없는 오류',
      duration
    };
  }
}

// 시나리오 4: 인증 상태 관리 테스트
async function testStateManagement(authManager: AuthManager): Promise<TestResult> {
  const testName = '4. 인증 상태 관리';
  const startTime = Date.now();
  
  try {
    
    // 1. 로그인 전 상태 확인
    console.log('    1단계: 로그인 전 상태 확인');
    const beforeLoginUserInfo = await authManager.getCurrentUserInfo();
    if (beforeLoginUserInfo.success) {
      return {
        testName,
        success: false,
        error: '로그인 전에 사용자 정보가 존재함',
        duration: Date.now() - startTime
      };
    }

    // 2. 로그인
    console.log('    2단계: 로그인');
    const loginRequest: LoginRequest = {
      provider: 'email',
      email: 'test@example.com',
<<<<<<< HEAD
      verifyCode: '123456', // 예시 코드, 실제 테스트에 맞게 수정 필요
=======
>>>>>>> 38cb4dbb
    };
    const loginResponse = await authManager.login(loginRequest);
    if (!loginResponse.success) {
      return {
        testName,
        success: false,
        error: `로그인 실패: ${loginResponse.error}`,
        duration: Date.now() - startTime
      };
    }

    // 3. 로그인 후 상태 확인
    console.log('    3단계: 로그인 후 상태 확인');
    const afterLoginUserInfo = await authManager.getCurrentUserInfo();
    if (!afterLoginUserInfo.success) {
      return {
        testName,
        success: false,
        error: '로그인 후 사용자 정보가 없음',
        duration: Date.now() - startTime
      };
    }

    // 4. 로그아웃
    console.log('    4단계: 로그아웃');
    const logoutRequest: LogoutRequest = {
      provider: 'email'
    };
    const logoutResponse = await authManager.logout(logoutRequest);
    if (!logoutResponse.success) {
      return {
        testName,
        success: false,
        error: `로그아웃 실패: ${logoutResponse.error}`,
        duration: Date.now() - startTime
      };
    }

    // 5. 로그아웃 후 상태 확인
    console.log('    5단계: 로그아웃 후 상태 확인');
    const afterLogoutUserInfo = await authManager.getCurrentUserInfo();
    if (afterLogoutUserInfo.success) {
      return {
        testName,
        success: false,
        error: '로그아웃 후에도 사용자 정보가 존재함',
        duration: Date.now() - startTime
      };
    }

    const duration = Date.now() - startTime;
    console.log(`✅ ${testName} 성공 (${duration}ms)`);

    return {
      testName,
      success: true,
      duration,
      details: {
        beforeLoginState: 'logged-out',
        afterLoginState: 'logged-in',
        afterLogoutState: 'logged-out'
      }
    };

  } catch (error) {
    const duration = Date.now() - startTime;
    console.error(`❌ ${testName} 오류 (${duration}ms):`, error);
    
    return {
      testName,
      success: false,
      error: error instanceof Error ? error.message : '알 수 없는 오류',
      duration
    };
  }
}

// =====================================
// 🧪 테스트 상태 관리 함수 (auth-core와 무관)
// =====================================
// 이 함수는 테스트 시나리오 간에 인증 상태를 초기화하기 위한 용도입니다.
// auth-core의 실제 기능과는 전혀 관련이 없으며, 테스트 격리를 위한 헬퍼 함수입니다.

// 테스트 시나리오 간 상태 초기화 함수
async function clearAuthState(authManager: AuthManager): Promise<void> {
  try {
    // 현재 토큰이 있다면 로그아웃
    const userInfo = await authManager.getCurrentUserInfo();
    if (userInfo.success) {
      // 토큰이 있으면 로그아웃 시도
      const logoutRequest: LogoutRequest = {
        provider: 'email'
      };
      await authManager.logout(logoutRequest);
    }
  } catch (error) {
    // 에러가 발생해도 무시 (이미 로그아웃 상태일 수 있음)
  }
}

async function printTestSummary(testResults: TestResult[], startTime: number): Promise<void> {
  const totalDuration = Date.now() - startTime;
  const totalTests = testResults.length;
  const passedTests = testResults.filter(r => r.success).length;
  const failedTests = totalTests - passedTests;

  console.log('\n=====================================');
  console.log('📊 Auth Core 통합테스트 결과 요약');
  console.log('=====================================');
  console.log(`총 시나리오: ${totalTests}`);
  console.log(`✅ 성공: ${passedTests}`);
  console.log(`❌ 실패: ${failedTests}`);
  console.log(`⏱️  총 소요시간: ${totalDuration}ms`);
  console.log('=====================================\n');

  if (failedTests > 0) {
    console.log('❌ 실패한 시나리오:');
    testResults
      .filter(r => !r.success)
      .forEach(r => {
        console.log(`  - ${r.testName}: ${r.error || '알 수 없는 오류'}`);
      });
    console.log('');
  }

  if (passedTests === totalTests) {
    console.log(' 모든 인증 시나리오가 성공했습니다!');
    console.log(' AuthManager가 인증 흐름을 올바르게 제어하고 있습니다.');
  } else {
    console.log(' 일부 인증 시나리오가 실패했습니다.');
  }
}

// =====================================
// 🚀 CLI 진입점
// =====================================
// 이 섹션은 tsx로 직접 실행할 때 사용되는 진입점입니다.
// 환경 변수 TEST_MODE에 따라 적절한 테스트 모드를 설정합니다.

async function main() {
  const testMode = process.env.TEST_MODE || 'local';
  const backendUrl = process.env.BACKEND_URL || 'http://localhost:3000';

  console.log(`🔧 테스트 모드: ${testMode}`);
  console.log(`🌐 백엔드 URL: ${backendUrl}`);
  console.log('');

  // API 설정
  const apiConfig: ApiConfig = {
    apiBaseUrl: backendUrl,
    endpoints: {
      requestVerification: '/api/v1/auth/email/request',
      verifyEmail: '/api/v1/auth/email/verify',
      login: '/api/v1/auth/email/login',
      logout: '/api/v1/auth/email/logout',
      refresh: '/api/v1/auth/email/refresh',
      validate: '/api/v1/auth/validate-token',
      me: '/api/v1/auth/user-info',
      health: '/api/v1/health',
      // 구글 인증 엔드포인트 추가
      googleLogin: '/api/v1/auth/google/login',
      googleLogout: '/api/v1/auth/google/logout',
      googleRefresh: '/api/v1/auth/google/refresh'
    },
    timeout: 10000
  };

  // HttpClient 생성 (MSW 모드에서는 MSW HttpClient 사용)
  let httpClient: HttpClient;
  if (testMode === 'msw') {
    const { MSWHttpClient } = await import('../mocks/MSWHttpClient');
    httpClient = new MSWHttpClient();
  } else {
    const { RealHttpClient } = await import('../../examples/web-demo/src/http-clients/RealHttpClient');
    httpClient = new RealHttpClient();
  }

  // AuthManager 생성
  const authManager = new AuthManager({
    providerType: 'email',
    apiConfig,
    httpClient
  });

  // MSW 모드인 경우 MSW 서버 시작
  if (testMode === 'msw') {
    const { startMSWServer, stopMSWServer } = await import('../setup/msw.server');
    
    console.log('🚀 MSW 서버를 시작합니다...');
    startMSWServer();
    console.log('✅ MSW 서버가 시작되었습니다.');
    console.log('📡 모킹된 API 엔드포인트:');
    console.log(`   - POST ${apiConfig.endpoints.requestVerification}`);
    console.log(`   - POST ${apiConfig.endpoints.verifyEmail}`);
    console.log(`   - POST ${apiConfig.endpoints.login}`);
    console.log(`   - GET  ${apiConfig.endpoints.validate}`);
    console.log(`   - GET  ${apiConfig.endpoints.me}`);
    console.log(`   - POST ${apiConfig.endpoints.refresh}`);
    console.log(`   - POST ${apiConfig.endpoints.logout}`);
    console.log(`   - GET  ${apiConfig.endpoints.health}`);
    console.log('');
    
    try {
      await runIntegrationTests(authManager, apiConfig, testMode);
    } finally {
      console.log('🛑 MSW 서버를 중지합니다...');
      stopMSWServer();
      console.log('✅ MSW 서버가 중지되었습니다.');
    }
  } else {
    // 일반 모드 (local, deployed, custom)
    await runIntegrationTests(authManager, apiConfig, testMode);
  }
}

// CLI에서 직접 실행될 때만 main 함수 실행
if (require.main === module) {
  main().catch(error => {
    console.error('❌ CLI 실행 중 오류 발생:', error);
    process.exit(1);
  });
}<|MERGE_RESOLUTION|>--- conflicted
+++ resolved
@@ -126,12 +126,8 @@
     console.log('    4단계: 로그인');
     const loginRequest: LoginRequest = {
       provider: 'email',
-<<<<<<< HEAD
       email: 'test@example.com',
       verifyCode: '123456'
-=======
-      email: 'test@example.com'
->>>>>>> 38cb4dbb
     };
     const loginResponse = await authManager.login(loginRequest);
     if (!loginResponse.success) {
@@ -254,10 +250,7 @@
     const loginRequest: LoginRequest = {
       provider: 'email',
       email: 'test@example.com',
-<<<<<<< HEAD
       verifyCode: '123456', // 테스트용 임의 코드
-=======
->>>>>>> 38cb4dbb
     };
     const loginResponse = await authManager.login(loginRequest);
     if (!loginResponse.success) {
@@ -337,10 +330,8 @@
     const loginWithoutVerification: LoginRequest = {
       provider: 'email',
       email: 'unverified@example.com',
-<<<<<<< HEAD
       verifyCode: '000000', // 임의의 잘못된 인증번호 입력
-=======
->>>>>>> 38cb4dbb
+
     };
     const loginWithoutVerificationResponse = await authManager.login(loginWithoutVerification);
     
@@ -435,10 +426,7 @@
     const loginRequest: LoginRequest = {
       provider: 'email',
       email: 'test@example.com',
-<<<<<<< HEAD
       verifyCode: '123456', // 예시 코드, 실제 테스트에 맞게 수정 필요
-=======
->>>>>>> 38cb4dbb
     };
     const loginResponse = await authManager.login(loginRequest);
     if (!loginResponse.success) {
