# Growgrammers Auth Core

**플랫폼 독립적인 인증 라이브러리**입니다. 웹, 모바일, 백엔드 등 모든 환경에서 동일한 인증 로직을 사용할 수 있도록 설계되었습니다.

<<<<<<< HEAD
=======

## TL;DR

1. `AuthManager` 하나로 이메일/OAuth 로그인 흐름 제어
2. **플랫폼 독립**: `HttpClient`, `TokenStore`를 주입해서 웹/모바일/서버 어디서나 동작
3. **React Native 지원**: 네이티브 브릿지를 통한 M2(A) 패턴 지원
4. **일관 응답 규격** `{ success, data, message, error? }`


## 왜 필요한가?

* 실제 서비스는 **웹/모바일/백엔드**가 나뉘지만, 인증 로직은 대부분 동일합니다.
* 플랫폼별 네트워크/저장 방식 차이로 코드가 중복되기 쉽습니다.
* `auth-core`는 **전략/팩토리 패턴** 기반의 추상화를 통해 **공통 로직은 하나로**, **플랫폼 특화는 주입**으로 분리합니다.


## 무엇이 아닌가?

* 특정 프레임워크에 고정된 인증 SDK가 아닙니다.
* UI 컴포넌트나 라우팅 같은 **프론트 UI 레이어**는 포함하지 않습니다. (웹/모바일 예제는 별도 모듈에서 제공)


## 아키텍처 한눈에 보기

```
서비스 코드(웹/모바일/백엔드)
        │  (AuthManager 생성, 의존성 주입)
        ▼
   AuthManager  ──────────────┐
        │                     │
        ▼                     ▼
 AuthProvider(Email/Google)   TokenStore(웹/모바일/RN)
        │                     │
        ▼                     ▼
   Network Layer (API 호출)   ReactNativeBridge(RN전용)
        │                     │
        ▼                     ▼
    실제 Auth Backend      Native Module
```

### 모듈 관계

* **auth-core** ← (공통 인증 로직, TypeScript)
* **AuthWebModule** ← 웹 특화(리디렉션/쿼리 파싱 등) → `HttpClient`/`TokenStore` 주입
* **mobile-app** ← 모바일 특화(딥링크, SecureStorage 등) → `HttpClient`/`TokenStore` 주입
* **React Native App** ← RN 특화(네이티브 브릿지, M2A 패턴) → `ReactNativeBridge` 주입
* **AuthBackendService** ← 서버 모듈(Java/Spring)

---

## 주요 기능

### 공통 인증 플로우
* 이메일 인증 요청/확인, 로그인/로그아웃
* OAuth 로그인/로그아웃웃
* 토큰 검증/갱신, 자동 만료 체크
* **응답 규격 표준화**: `SuccessResponse<T>` / `ErrorResponse`
* **타입 안전성**: TypeScript 제네릭 + 타입가드

### React Native 전용 기능
* 네이티브 브릿지 상태 확인
* 보호된 API 대리호출
* 세션 정보 조회

---

## 사용 시나리오

1. **웹 앱**: `fetch` 기반 `HttpClient` + `localStorage` 기반 `TokenStore`
2. **React Native**: 네이티브 브릿지 기반 `HttpClient` + 가상 `TokenStore`

---

## 설치

```bash
npm install auth-core
# 또는
yarn add auth-core
```


## 빠른 시작

### 웹 환경

```ts
import { AuthManager } from 'auth-core';

// 1. HTTP 클라이언트 구현 (플랫폼별로 다름)
class FetchHttpClient implements HttpClient {
  async request(config: HttpRequestConfig): Promise<HttpResponse> {
    // fetch 기반 구현
  }
}

// 2. AuthManager 생성
const authManager = new AuthManager({
  providerType: 'email',
  apiConfig: { /* API 설정 */ },
  httpClient: new FetchHttpClient(),
  tokenStoreType: 'web'
});

// 3. 기본 인증 플로우
await authManager.requestEmailVerification({ email: 'user@example.com' });
const result = await authManager.login({ email: 'user@example.com', verificationCode: '123456' });
```

### React Native 환경

```ts
import { AuthManager } from 'auth-core';

// 1. React Native Bridge 구현 (네이티브 모듈과 연동)
const nativeBridge: ReactNativeBridge = {
  async startOAuth(provider) { /* 네이티브 OAuth 실행 */ },
  async getSession() { /* 네이티브에서 세션 정보 조회 */ },
  async signOut() { /* 네이티브 로그아웃 */ },
  async callWithAuth(request) { /* 네이티브에서 보호된 API 대리호출 */ },
  // 이벤트 리스너 메서드들...
};

// 2. AuthManager 생성 (React Native 전용 설정)
const authManager = new AuthManager({
  providerType: 'google',
  apiConfig: { /* API 설정 */ },
  httpClient: new ReactNativeHttpClient(nativeBridge), // Bridge 기반 HTTP 클라이언트
  platform: 'react-native',
  tokenStoreType: 'react-native',
  nativeBridge: nativeBridge,
  providerConfig: { googleClientId: 'your-google-client-id' }
});

// 3. React Native 전용 인증 플로우 (M2A 패턴)
await authManager.startNativeOAuth('google');  // 네이티브 OAuth 시작
const session = await authManager.getCurrentSession();  // 세션 정보 조회
const apiResponse = await authManager.callProtectedAPI({  // 보호된 API 대리호출
  url: '/api/user/profile',
  method: 'GET'
});
```

**더 자세한 사용법은 [사용 가이드](docs/USAGE_GUIDE.md)를 참조하세요.**



## 프로젝트 구조
>>>>>>> c71652af

## TL;DR

1. `AuthManager` 하나로 이메일/Google/Kakao/Naver OAuth 로그인 흐름 제어
2. **플랫폼 독립**: `HttpClient`, `TokenStore`를 주입해서 웹/모바일/서버 어디서나 동작
3. **React Native 지원**: 네이티브 브릿지를 통한 M2(A) 패턴 지원
4. **일관 응답 규격** `{ success, data, message, error? }`


## 왜 필요한가?

* 실제 서비스는 **웹/모바일/백엔드**가 나뉘지만, 인증 로직은 대부분 동일합니다.
* 플랫폼별 네트워크/저장 방식 차이로 코드가 중복되기 쉽습니다.
* `auth-core`는 **전략/팩토리 패턴** 기반의 추상화를 통해 **공통 로직은 하나로**, **플랫폼 특화는 주입**으로 분리합니다.


## 무엇이 아닌가?

* 특정 프레임워크에 고정된 인증 SDK가 아닙니다.
* UI 컴포넌트나 라우팅 같은 **프론트 UI 레이어**는 포함하지 않습니다. (웹/모바일 예제는 별도 모듈에서 제공)


## 아키텍처 한눈에 보기

```
서비스 코드(웹/모바일/백엔드)
        │  (AuthManager 생성, 의존성 주입)
        ▼
   AuthManager  ──────────────┐
        │                     │
        ▼                     ▼
 AuthProvider(Email/Google/Kakao/Naver)   TokenStore(웹/모바일/RN)
        │                     │
        ▼                     ▼
   Network Layer (API 호출)   ReactNativeBridge(RN전용)
        │                     │
        ▼                     ▼
    실제 Auth Backend      Native Module
```
<<<<<<< HEAD

### 모듈 관계

* **growgrammers-auth-core** ← (공통 인증 로직, TypeScript)
* **AuthWebModule** ← 웹 특화(리디렉션/쿼리 파싱 등) → `HttpClient`/`TokenStore` 주입
* **mobile-app** ← 모바일 특화(딥링크, SecureStorage 등) → `HttpClient`/`TokenStore` 주입
* **React Native App** ← RN 특화(네이티브 브릿지, M2A 패턴) → `ReactNativeBridge` 주입
* **AuthBackendService** ← 서버 모듈(Java/Spring)

---

## 주요 기능

### 공통 인증 플로우
* **이메일 인증**: 이메일 인증 요청/확인, 로그인/로그아웃
* **OAuth 인증**: Google, Kakao, Naver OAuth 로그인/로그아웃
* **토큰 관리**: 토큰 검증/갱신, 자동 만료 체크
* **응답 규격 표준화**: `SuccessResponse<T>` / `ErrorResponse`
* **타입 안전성**: TypeScript 제네릭 + 타입가드

### React Native 전용 기능
* 네이티브 브릿지 상태 확인
* 보호된 API 대리호출
* 세션 정보 조회

---

## 사용 시나리오

1. **웹 앱**: `fetch` 기반 `HttpClient` + `localStorage` 기반 `TokenStore`
2. **React Native**: 네이티브 브릿지 기반 `HttpClient` + 가상 `TokenStore`

---

## 설치

```bash
npm install growgrammers-auth-core
# 또는
yarn add growgrammers-auth-core
```


## 빠른 시작

### 웹 환경

```ts
import { AuthManager } from 'growgrammers-auth-core';

// 1. HTTP 클라이언트 구현 (플랫폼별로 다름)
class FetchHttpClient implements HttpClient {
  async request(config: HttpRequestConfig): Promise<HttpResponse> {
    // fetch 기반 구현
  }
}

// 2. AuthManager 생성
const authManager = new AuthManager({
  providerType: 'email',
  apiConfig: { /* API 설정 */ },
  httpClient: new FetchHttpClient(),
  tokenStoreType: 'web'
});

// 3. 기본 인증 플로우
await authManager.requestEmailVerification({ email: 'user@example.com' });
const result = await authManager.login({ email: 'user@example.com', verificationCode: '123456' });
```

### OAuth 인증 (Google, Kakao, Naver)

```ts
import { AuthManager } from 'growgrammers-auth-core';

// Google OAuth 설정
const googleAuthManager = new AuthManager({
  providerType: 'google',
  apiConfig: { 
    baseUrl: 'https://your-backend.com/api',
    timeout: 10000 
  },
  httpClient: new FetchHttpClient(),
  tokenStoreType: 'web',
  providerConfig: { 
    googleClientId: 'your-google-client-id' 
  }
});

// Kakao OAuth 설정
const kakaoAuthManager = new AuthManager({
  providerType: 'kakao',
  apiConfig: { 
    baseUrl: 'https://your-backend.com/api',
    timeout: 10000 
  },
  httpClient: new FetchHttpClient(),
  tokenStoreType: 'web',
  providerConfig: { 
    kakaoClientId: 'your-kakao-client-id' 
  }
});

// Naver OAuth 설정
const naverAuthManager = new AuthManager({
  providerType: 'naver',
  apiConfig: { 
    baseUrl: 'https://your-backend.com/api',
    timeout: 10000 
  },
  httpClient: new FetchHttpClient(),
  tokenStoreType: 'web',
  providerConfig: { 
    naverClientId: 'your-naver-client-id' 
  }
});

// OAuth 로그인 플로우
const googleResult = await googleAuthManager.login({ 
  provider: 'google',
  authorizationCode: 'google-auth-code' 
});

const kakaoResult = await kakaoAuthManager.login({ 
  provider: 'kakao',
  authorizationCode: 'kakao-auth-code' 
});

const naverResult = await naverAuthManager.login({ 
  provider: 'naver',
  authorizationCode: 'naver-auth-code' 
});
```

### React Native 환경

```ts
import { AuthManager } from 'growgrammers-auth-core';

// 1. React Native Bridge 구현 (네이티브 모듈과 연동)
const nativeBridge: ReactNativeBridge = {
  async startOAuth(provider) { /* 네이티브 OAuth 실행 */ },
  async getSession() { /* 네이티브에서 세션 정보 조회 */ },
  async signOut() { /* 네이티브 로그아웃 */ },
  async callWithAuth(request) { /* 네이티브에서 보호된 API 대리호출 */ },
  // 이벤트 리스너 메서드들...
};

// 2. AuthManager 생성 (React Native 전용 설정)
const authManager = new AuthManager({
  providerType: 'google', // 'kakao', 'naver'도 지원
  apiConfig: { /* API 설정 */ },
  httpClient: new ReactNativeHttpClient(nativeBridge), // Bridge 기반 HTTP 클라이언트
  platform: 'react-native',
  tokenStoreType: 'react-native',
  nativeBridge: nativeBridge,
  providerConfig: { 
    googleClientId: 'your-google-client-id',
    // kakaoClientId: 'your-kakao-client-id',
    // naverClientId: 'your-naver-client-id'
  }
});

// 3. React Native 전용 인증 플로우 (M2A 패턴)
await authManager.startNativeOAuth('google');  // 'kakao', 'naver'도 지원
const session = await authManager.getCurrentSession();  // 세션 정보 조회
const apiResponse = await authManager.callProtectedAPI({  // 보호된 API 대리호출
  url: '/api/user/profile',
  method: 'GET'
});
```

**더 자세한 사용법은 [사용 가이드](docs/USAGE_GUIDE.md)를 참조하세요.**



## 프로젝트 구조

```
growgrammers-auth-core/
├─ AuthManager.ts                 # 인증 플로우 제어(핵심)
├─ providers/                     # 전략 패턴(Email/Google/Kakao/Naver)
│  ├─ implementations/
│  │  ├─ EmailAuthProvider.ts
│  │  ├─ GoogleAuthProvider.ts
│  │  ├─ KakaoAuthProvider.ts
│  │  └─ NaverAuthProvider.ts
│  └─ interfaces/
├─ network/                       # API 호출 레이어
│  ├─ emailAuthApi.ts
│  ├─ googleAuthApi.ts
│  ├─ kakaoAuthApi.ts
│  ├─ naverAuthApi.ts
│  └─ interfaces/
├─ storage/                       # 토큰 저장소 인터페이스/구현체
│  ├─ implementations/            # 플랫폼별(web/react-native)
│  │  ├─ WebTokenStore.ts
│  │  └─ ReactNativeTokenStore.ts
│  ├─ interfaces/
│  │  └─ ReactNativeBridge.ts     # RN 브릿지 인터페이스
│  └─ FakeTokenStore.ts           # 테스트용
├─ factories/                     # Factory 패턴으로 생성 책임 분리
│  ├─ AuthManagerFactory.ts
│  ├─ AuthProviderFactory.ts
│  └─ TokenStoreFactory.ts
├─ shared/
│  ├─ types/
│  └─ utils/                      # 응답 유틸, 에러 유틸
├─ examples/
│  └─ web-demo/                   # Vite + MSW 웹 데모
├─ test/
│  ├─ unit/
│  ├─ integration/
│  └─ mocks/
└─ index.ts
```


=======
auth-core/
├─ AuthManager.ts                 # 인증 플로우 제어(핵심)
├─ providers/                     # 전략 패턴(Email/Google 등)
│  ├─ implementations/
│  │  ├─ EmailAuthProvider.ts
│  │  └─ GoogleAuthProvider.ts
│  └─ interfaces/
├─ network/                       # API 호출 레이어
│  ├─ emailAuthApi.ts
│  ├─ googleAuthApi.ts
│  └─ interfaces/
├─ storage/                       # 토큰 저장소 인터페이스/구현체
│  ├─ implementations/            # 플랫폼별(web/react-native)
│  │  ├─ WebTokenStore.ts
│  │  └─ ReactNativeTokenStore.ts
│  ├─ interfaces/
│  │  └─ ReactNativeBridge.ts     # RN 브릿지 인터페이스
│  └─ FakeTokenStore.ts           # 테스트용
├─ factories/                     # Factory 패턴으로 생성 책임 분리
│  ├─ AuthManagerFactory.ts
│  ├─ AuthProviderFactory.ts
│  └─ TokenStoreFactory.ts
├─ shared/
│  ├─ types/
│  └─ utils/                      # 응답 유틸, 에러 유틸
├─ examples/
│  └─ web-demo/                   # Vite + MSW 웹 데모
├─ test/
│  ├─ unit/
│  ├─ integration/
│  └─ mocks/
└─ index.ts
```


>>>>>>> c71652af
## 설계 원칙/패턴

* **DI(의존성 주입)**: 플랫폼 독립성 확보
* **Interface Segregation**: `HttpClient`, `TokenStore`, `AuthProvider`, `ReactNativeBridge`
* **Configuration-Driven**: 환경별 `ApiConfig`
* **SRP/OCP**: 단일 책임 / 확장에 열려 있고 수정에는 닫힘
* **Strategy + Factory + Template Method** 반영


## 문서

* **[사용 가이드](docs/USAGE_GUIDE.md)**: 상세한 사용법과 예시
* **[아키텍처 문서](docs/ARCHITECTURE.md)**: 설계 원칙과 코드 흐름
<|MERGE_RESOLUTION|>--- conflicted
+++ resolved
@@ -2,157 +2,6 @@
 
 **플랫폼 독립적인 인증 라이브러리**입니다. 웹, 모바일, 백엔드 등 모든 환경에서 동일한 인증 로직을 사용할 수 있도록 설계되었습니다.
 
-<<<<<<< HEAD
-=======
-
-## TL;DR
-
-1. `AuthManager` 하나로 이메일/OAuth 로그인 흐름 제어
-2. **플랫폼 독립**: `HttpClient`, `TokenStore`를 주입해서 웹/모바일/서버 어디서나 동작
-3. **React Native 지원**: 네이티브 브릿지를 통한 M2(A) 패턴 지원
-4. **일관 응답 규격** `{ success, data, message, error? }`
-
-
-## 왜 필요한가?
-
-* 실제 서비스는 **웹/모바일/백엔드**가 나뉘지만, 인증 로직은 대부분 동일합니다.
-* 플랫폼별 네트워크/저장 방식 차이로 코드가 중복되기 쉽습니다.
-* `auth-core`는 **전략/팩토리 패턴** 기반의 추상화를 통해 **공통 로직은 하나로**, **플랫폼 특화는 주입**으로 분리합니다.
-
-
-## 무엇이 아닌가?
-
-* 특정 프레임워크에 고정된 인증 SDK가 아닙니다.
-* UI 컴포넌트나 라우팅 같은 **프론트 UI 레이어**는 포함하지 않습니다. (웹/모바일 예제는 별도 모듈에서 제공)
-
-
-## 아키텍처 한눈에 보기
-
-```
-서비스 코드(웹/모바일/백엔드)
-        │  (AuthManager 생성, 의존성 주입)
-        ▼
-   AuthManager  ──────────────┐
-        │                     │
-        ▼                     ▼
- AuthProvider(Email/Google)   TokenStore(웹/모바일/RN)
-        │                     │
-        ▼                     ▼
-   Network Layer (API 호출)   ReactNativeBridge(RN전용)
-        │                     │
-        ▼                     ▼
-    실제 Auth Backend      Native Module
-```
-
-### 모듈 관계
-
-* **auth-core** ← (공통 인증 로직, TypeScript)
-* **AuthWebModule** ← 웹 특화(리디렉션/쿼리 파싱 등) → `HttpClient`/`TokenStore` 주입
-* **mobile-app** ← 모바일 특화(딥링크, SecureStorage 등) → `HttpClient`/`TokenStore` 주입
-* **React Native App** ← RN 특화(네이티브 브릿지, M2A 패턴) → `ReactNativeBridge` 주입
-* **AuthBackendService** ← 서버 모듈(Java/Spring)
-
----
-
-## 주요 기능
-
-### 공통 인증 플로우
-* 이메일 인증 요청/확인, 로그인/로그아웃
-* OAuth 로그인/로그아웃웃
-* 토큰 검증/갱신, 자동 만료 체크
-* **응답 규격 표준화**: `SuccessResponse<T>` / `ErrorResponse`
-* **타입 안전성**: TypeScript 제네릭 + 타입가드
-
-### React Native 전용 기능
-* 네이티브 브릿지 상태 확인
-* 보호된 API 대리호출
-* 세션 정보 조회
-
----
-
-## 사용 시나리오
-
-1. **웹 앱**: `fetch` 기반 `HttpClient` + `localStorage` 기반 `TokenStore`
-2. **React Native**: 네이티브 브릿지 기반 `HttpClient` + 가상 `TokenStore`
-
----
-
-## 설치
-
-```bash
-npm install auth-core
-# 또는
-yarn add auth-core
-```
-
-
-## 빠른 시작
-
-### 웹 환경
-
-```ts
-import { AuthManager } from 'auth-core';
-
-// 1. HTTP 클라이언트 구현 (플랫폼별로 다름)
-class FetchHttpClient implements HttpClient {
-  async request(config: HttpRequestConfig): Promise<HttpResponse> {
-    // fetch 기반 구현
-  }
-}
-
-// 2. AuthManager 생성
-const authManager = new AuthManager({
-  providerType: 'email',
-  apiConfig: { /* API 설정 */ },
-  httpClient: new FetchHttpClient(),
-  tokenStoreType: 'web'
-});
-
-// 3. 기본 인증 플로우
-await authManager.requestEmailVerification({ email: 'user@example.com' });
-const result = await authManager.login({ email: 'user@example.com', verificationCode: '123456' });
-```
-
-### React Native 환경
-
-```ts
-import { AuthManager } from 'auth-core';
-
-// 1. React Native Bridge 구현 (네이티브 모듈과 연동)
-const nativeBridge: ReactNativeBridge = {
-  async startOAuth(provider) { /* 네이티브 OAuth 실행 */ },
-  async getSession() { /* 네이티브에서 세션 정보 조회 */ },
-  async signOut() { /* 네이티브 로그아웃 */ },
-  async callWithAuth(request) { /* 네이티브에서 보호된 API 대리호출 */ },
-  // 이벤트 리스너 메서드들...
-};
-
-// 2. AuthManager 생성 (React Native 전용 설정)
-const authManager = new AuthManager({
-  providerType: 'google',
-  apiConfig: { /* API 설정 */ },
-  httpClient: new ReactNativeHttpClient(nativeBridge), // Bridge 기반 HTTP 클라이언트
-  platform: 'react-native',
-  tokenStoreType: 'react-native',
-  nativeBridge: nativeBridge,
-  providerConfig: { googleClientId: 'your-google-client-id' }
-});
-
-// 3. React Native 전용 인증 플로우 (M2A 패턴)
-await authManager.startNativeOAuth('google');  // 네이티브 OAuth 시작
-const session = await authManager.getCurrentSession();  // 세션 정보 조회
-const apiResponse = await authManager.callProtectedAPI({  // 보호된 API 대리호출
-  url: '/api/user/profile',
-  method: 'GET'
-});
-```
-
-**더 자세한 사용법은 [사용 가이드](docs/USAGE_GUIDE.md)를 참조하세요.**
-
-
-
-## 프로젝트 구조
->>>>>>> c71652af
 
 ## TL;DR
 
@@ -192,7 +41,6 @@
         ▼                     ▼
     실제 Auth Backend      Native Module
 ```
-<<<<<<< HEAD
 
 ### 모듈 관계
 
@@ -372,6 +220,7 @@
 ## 프로젝트 구조
 
 ```
+
 growgrammers-auth-core/
 ├─ AuthManager.ts                 # 인증 플로우 제어(핵심)
 ├─ providers/                     # 전략 패턴(Email/Google/Kakao/Naver)
@@ -411,43 +260,6 @@
 ```
 
 
-=======
-auth-core/
-├─ AuthManager.ts                 # 인증 플로우 제어(핵심)
-├─ providers/                     # 전략 패턴(Email/Google 등)
-│  ├─ implementations/
-│  │  ├─ EmailAuthProvider.ts
-│  │  └─ GoogleAuthProvider.ts
-│  └─ interfaces/
-├─ network/                       # API 호출 레이어
-│  ├─ emailAuthApi.ts
-│  ├─ googleAuthApi.ts
-│  └─ interfaces/
-├─ storage/                       # 토큰 저장소 인터페이스/구현체
-│  ├─ implementations/            # 플랫폼별(web/react-native)
-│  │  ├─ WebTokenStore.ts
-│  │  └─ ReactNativeTokenStore.ts
-│  ├─ interfaces/
-│  │  └─ ReactNativeBridge.ts     # RN 브릿지 인터페이스
-│  └─ FakeTokenStore.ts           # 테스트용
-├─ factories/                     # Factory 패턴으로 생성 책임 분리
-│  ├─ AuthManagerFactory.ts
-│  ├─ AuthProviderFactory.ts
-│  └─ TokenStoreFactory.ts
-├─ shared/
-│  ├─ types/
-│  └─ utils/                      # 응답 유틸, 에러 유틸
-├─ examples/
-│  └─ web-demo/                   # Vite + MSW 웹 데모
-├─ test/
-│  ├─ unit/
-│  ├─ integration/
-│  └─ mocks/
-└─ index.ts
-```
-
-
->>>>>>> c71652af
 ## 설계 원칙/패턴
 
 * **DI(의존성 주입)**: 플랫폼 독립성 확보
